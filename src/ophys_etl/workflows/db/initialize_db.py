"""Script to create and populate tables"""
import datetime
from pathlib import Path
from typing import Dict, Optional

import argschema
import marshmallow
from sqlmodel import Session, SQLModel

from ophys_etl.workflows.db import get_engine
from ophys_etl.workflows.db.db_utils import save_job_run_to_db
from ophys_etl.workflows.db.schemas import (
    WellKnownFileType,
    Workflow,
    WorkflowStep,
)
from ophys_etl.workflows.pipeline_module import OutputFile
from ophys_etl.workflows.pipeline_modules import roi_classification
from ophys_etl.workflows.pipeline_modules.roi_classification.utils.model_utils import ( # noqa E501
    download_trained_model,
)
from ophys_etl.workflows.well_known_file_types import (
    WellKnownFileTypeEnum as WellKnownFileTypeEnum,
)
from ophys_etl.workflows.workflow_names import WorkflowNameEnum
from ophys_etl.workflows.workflow_steps import WorkflowStepEnum


class _TrainedROIClassifierSchema(argschema.ArgSchema):
    """In production, the trained ROI classifier should be saved through the
    `roi_classifier_training` workflow. However, in development, we can add
    an roi classifier training run manually by specifying values for this
    schema"""

    mlflow_parent_run_name = argschema.fields.String(
        required=True,
        description="MLFlow parent run name for the training run",
    )
    trained_model_dest = argschema.fields.OutputDir(
        required=True, description="Where to save trained model"
    )


class InitializeDBSchema(argschema.ArgSchema):
    db_url = argschema.fields.String(
        required=True,
        description="db url, see "
        "https://docs.sqlalchemy.org/en/20/core/engines.html",
    )
    add_roi_classifier_training_run = argschema.fields.Boolean(
        default=False,
        description="Whether to add roi classifier training run. Needed for "
        "development when testing out `ophys_processing` workflow",
    )
    roi_classifier_args = argschema.fields.Nested(
        _TrainedROIClassifierSchema, default=None, allow_none=True
    )

    @marshmallow.pre_load
    def validate_roi_classifier_args(self, data: dict, **kwargs):
        if data["add_roi_classifier_training_run"]:
            if data["roi_classifier_args"] is None:
                raise ValueError(
                    "If `add_roi_classifier_training_run`, then "
                    "this is a dev database. Specify `roi_classifier_args` "
                    "to manually add an roi classifier training run"
                )
        return data


def create_db_and_tables(engine):
    """Creates db and empty tables"""
    SQLModel.metadata.create_all(engine)


def _create_workflows(session):
    ophys_processing = _create_workflow(
        session=session,
        workflow=Workflow(name=WorkflowNameEnum.OPHYS_PROCESSING.value),
    )
    roi_classifier_training = _create_workflow(
        session=session,
        workflow=Workflow(name=WorkflowNameEnum.ROI_CLASSIFIER_TRAINING.value),
    )
    return {
        WorkflowNameEnum.OPHYS_PROCESSING: ophys_processing,
        WorkflowNameEnum.ROI_CLASSIFIER_TRAINING: roi_classifier_training,
    }


def _create_workflow(session, workflow: Workflow):
    """Adds Workflow"""
    session.add(workflow)
    session.commit()
    return workflow


def _create_workflow_steps_for_ophys_processing(session, workflow: Workflow):
    """Adds workflow steps for ophys processing"""
    workflow_steps = {
        "motion_correction": WorkflowStep(
            name=WorkflowStepEnum.MOTION_CORRECTION.value,
            workflow_id=workflow.id,
        ),
        "denoising_finetuning": WorkflowStep(
            name=WorkflowStepEnum.DENOISING_FINETUNING.value,
            workflow_id=workflow.id,
        ),
        "denoising_inference": WorkflowStep(
            name=WorkflowStepEnum.DENOISING_INFERENCE.value,
            workflow_id=workflow.id,
        ),
        "segmentation": WorkflowStep(
            name=WorkflowStepEnum.SEGMENTATION.value, workflow_id=workflow.id
        ),
        "roi_classification_generate_correlation_projection": WorkflowStep(
            name=(
                WorkflowStepEnum.ROI_CLASSIFICATION_GENERATE_CORRELATION_PROJECTION_GRAPH.value # noqa E501
            ),
            workflow_id=workflow.id,
        ),
        "roi_classification_generate_thumbnails": WorkflowStep(
            name=WorkflowStepEnum.ROI_CLASSIFICATION_GENERATE_THUMBNAILS.value,
            workflow_id=workflow.id,
        ),
        "roi_classification_inference": WorkflowStep(
            name=WorkflowStepEnum.ROI_CLASSIFICATION_INFERENCE.value,
            workflow_id=workflow.id,
        ),
        "trace_extraction": WorkflowStep(
            name=WorkflowStepEnum.TRACE_EXTRACTION.value,
            workflow_id=workflow.id,
        ),
        "demix_traces": WorkflowStep(
            name=WorkflowStepEnum.DEMIX_TRACES.value,
            workflow_id=workflow.id,
        ),
<<<<<<< HEAD
        "neuropil_correction": WorkflowStep(
            name=WorkflowStepEnum.NEUROPIL_CORRECTION.value,
            workflow_id=workflow.id
        ),
        "dff_calculation": WorkflowStep(
            name=WorkflowStepEnum.DFF.value,
            workflow_id=workflow.id
        ),
        "decrosstalk": WorkflowStep(
            name=WorkflowStepEnum.DECROSSTALK.value,
            workflow_id=workflow.id
=======
        "dff": WorkflowStep(
            name=WorkflowStepEnum.DFF.value,
            workflow_id=workflow.id,
        ),
        "event_detection": WorkflowStep(
            name=WorkflowStepEnum.EVENT_DETECTION.value,
            workflow_id=workflow.id,
>>>>>>> da106067
        ),
        "nway_cell_matching": WorkflowStep(
            name=WorkflowStepEnum.NWAY_CELL_MATCHING.value,
            workflow_id=workflow.id
        )
    }
    for workflow_step in workflow_steps.values():
        session.add(workflow_step)
    session.commit()
    return workflow_steps


def _create_workflow_steps_for_roi_classifier_training(
    session, workflow: Workflow
):
    """Adds workflow steps for roi classifier training"""
    workflow_steps = {
        "roi_classification_generate_correlation_projection": WorkflowStep(
            name=(
                WorkflowStepEnum.ROI_CLASSIFICATION_GENERATE_CORRELATION_PROJECTION_GRAPH.value # noqa E501
            ),
            workflow_id=workflow.id,
        ),
        "roi_classification_generate_thumbnails": WorkflowStep(
            name=WorkflowStepEnum.ROI_CLASSIFICATION_GENERATE_THUMBNAILS.value,
            workflow_id=workflow.id,
        ),
        "ROI_CLASSIFICATION_CREATE_TRAIN_TEST_SPLIT": WorkflowStep(
            name=WorkflowStepEnum.ROI_CLASSIFICATION_CREATE_TRAIN_TEST_SPLIT.value, # noqa E501
            workflow_id=workflow.id,
        ),
        "ROI_CLASSIFICATION_TRAINING": WorkflowStep(
            name=WorkflowStepEnum.ROI_CLASSIFICATION_TRAINING.value,
            workflow_id=workflow.id,
        ),
    }
    for workflow_step in workflow_steps.values():
        session.add(workflow_step)
    session.commit()
    return workflow_steps


def _create_motion_correction_well_known_file_types(
    session, workflow_steps: Dict[str, WorkflowStep]
):
    well_known_file_types = [
        WellKnownFileType(
            name=WellKnownFileTypeEnum.MAX_INTENSITY_PROJECTION_IMAGE.value,
            workflow_step_id=workflow_steps["motion_correction"].id,
        ),
        WellKnownFileType(
            name=WellKnownFileTypeEnum.AVG_INTENSITY_PROJECTION_IMAGE.value,
            workflow_step_id=workflow_steps["motion_correction"].id,
        ),
        WellKnownFileType(
            name=WellKnownFileTypeEnum.REGISTRATION_SUMMARY_IMAGE.value,
            workflow_step_id=workflow_steps["motion_correction"].id,
        ),
        WellKnownFileType(
            name=(WellKnownFileTypeEnum.MOTION_CORRECTED_IMAGE_STACK.value),
            workflow_step_id=workflow_steps["motion_correction"].id,
        ),
        WellKnownFileType(
            name=WellKnownFileTypeEnum.MOTION_X_Y_OFFSET_DATA.value,
            workflow_step_id=workflow_steps["motion_correction"].id,
        ),
        WellKnownFileType(
            name=WellKnownFileTypeEnum.MOTION_PREVIEW.value,
            workflow_step_id=workflow_steps["motion_correction"].id,
        ),
    ]
    for wkft in well_known_file_types:
        session.add(wkft)


def _create_denoising_well_known_file_types(
    session, workflow_steps: Dict[str, WorkflowStep]
):
    well_known_file_types = [
        WellKnownFileType(
            name=WellKnownFileTypeEnum.DEEPINTERPOLATION_FINETUNED_MODEL.value,
            workflow_step_id=workflow_steps["denoising_finetuning"].id,
        ),
        WellKnownFileType(
            name=WellKnownFileTypeEnum.DEEPINTERPOLATION_DENOISED_MOVIE.value,
            workflow_step_id=workflow_steps["denoising_inference"].id,
        ),
    ]
    for wkft in well_known_file_types:
        session.add(wkft)


def _create_segmentation_well_known_file_types(
    session, workflow_steps: Dict[str, WorkflowStep]
):
    well_known_file_types = [
        WellKnownFileType(
            name=WellKnownFileTypeEnum.OPHYS_ROIS.value,
            workflow_step_id=workflow_steps["segmentation"].id,
        )
    ]
    for wkft in well_known_file_types:
        session.add(wkft)


def _create_roi_classification_inference_well_known_file_types(
    session, workflow_steps: Dict[str, WorkflowStep]
):
    well_known_file_types = [
        WellKnownFileType(
            name=(
                WellKnownFileTypeEnum.ROI_CLASSIFICATION_CORRELATION_PROJECTION_GRAPH.value # noqa E501
            ),
            workflow_step_id=(
                workflow_steps[
                    "roi_classification_generate_correlation_projection"
                ].id
            ),
        ),
        WellKnownFileType(
            name=(
                WellKnownFileTypeEnum.ROI_CLASSIFICATION_THUMBNAIL_IMAGES.value
            ),
            workflow_step_id=workflow_steps[
                "roi_classification_generate_thumbnails"
            ].id,
        ),
        WellKnownFileType(
            name=(
                WellKnownFileTypeEnum.ROI_CLASSIFICATION_EXPERIMENT_PREDICTIONS.value # noqa E501
            ),
            workflow_step_id=workflow_steps["roi_classification_inference"].id,
        ),
    ]
    for wkft in well_known_file_types:
        session.add(wkft)


def _create_roi_classification_training_well_known_file_types(
    session, workflow_steps: Dict[str, WorkflowStep]
):
    well_known_file_types = [
        WellKnownFileType(
            name=(
                WellKnownFileTypeEnum.ROI_CLASSIFICATION_CORRELATION_PROJECTION_GRAPH.value # noqa E501
            ),
            workflow_step_id=(
                workflow_steps[
                    "roi_classification_generate_correlation_projection"
                ].id
            ),
        ),
        WellKnownFileType(
            name=(
                WellKnownFileTypeEnum.ROI_CLASSIFICATION_THUMBNAIL_IMAGES.value
            ),
            workflow_step_id=workflow_steps[
                "roi_classification_generate_thumbnails"
            ].id,
        ),
        WellKnownFileType(
            name=(WellKnownFileTypeEnum.ROI_CLASSIFICATION_TRAIN_SET.value),
            workflow_step_id=workflow_steps[
                "ROI_CLASSIFICATION_CREATE_TRAIN_TEST_SPLIT"
            ].id,
        ),
        WellKnownFileType(
            name=(WellKnownFileTypeEnum.ROI_CLASSIFICATION_TEST_SET.value),
            workflow_step_id=workflow_steps[
                "ROI_CLASSIFICATION_CREATE_TRAIN_TEST_SPLIT"
            ].id,
        ),
        WellKnownFileType(
            name=(
                WellKnownFileTypeEnum.ROI_CLASSIFICATION_TRAINED_MODEL.value
            ),
            workflow_step_id=workflow_steps["ROI_CLASSIFICATION_TRAINING"].id,
        ),
    ]
    for wkft in well_known_file_types:
        session.add(wkft)


def _create_nway_cell_matching_well_known_file_types(
    session, workflow_steps: Dict[str, WorkflowStep]
):
    well_known_file_types = [
        WellKnownFileType(
            name=WellKnownFileTypeEnum.NWAY_CELL_MATCHING_METADATA.value,
            workflow_step_id=workflow_steps['nway_cell_matching'].id
        )
    ]
    for wkft in well_known_file_types:
        session.add(wkft)


def _create_well_known_file_types_for_ophys_processing(
    session, workflow_steps: Dict[str, WorkflowStep]
):
    """Adds well known file types for ophys processing"""
    _create_motion_correction_well_known_file_types(
        session=session, workflow_steps=workflow_steps
    )
    _create_denoising_well_known_file_types(
        session=session, workflow_steps=workflow_steps
    )
    _create_segmentation_well_known_file_types(
        session=session, workflow_steps=workflow_steps
    )

    _create_trace_extraction_well_known_file_types(
        session=session, workflow_steps=workflow_steps
    )
    _create_decrosstalk_well_known_file_types(
        session=session, workflow_steps=workflow_steps
    )
<<<<<<< HEAD
=======
    _create_demix_traces_well_known_file_types(
        session=session, workflow_steps=workflow_steps
    )
    _create_dff_well_known_file_types(
        session=session, workflow_steps=workflow_steps
    )
    _create_event_detection_well_known_file_types(
        session=session, workflow_steps=workflow_steps
    )
>>>>>>> da106067

    _create_roi_classification_inference_well_known_file_types(
        session=session, workflow_steps=workflow_steps
    )
    _create_nway_cell_matching_well_known_file_types(
        session=session, workflow_steps=workflow_steps
    )
    session.commit()


def _create_well_known_file_types_for_roi_classifier_training(
    session, workflow_steps: Dict[str, WorkflowStep]
):
    """Adds well known file types for roi classifier training"""
    _create_roi_classification_training_well_known_file_types(
        session=session, workflow_steps=workflow_steps
    )
    session.commit()


def _create_trace_extraction_well_known_file_types(
    session, workflow_steps: Dict[str, WorkflowStep]
):
    well_known_file_types = [
        WellKnownFileType(
            name=WellKnownFileTypeEnum.NEUROPIL_TRACE.value,
            workflow_step_id=workflow_steps["trace_extraction"].id,
        ),
        WellKnownFileType(
            name=WellKnownFileTypeEnum.ROI_TRACE.value,
            workflow_step_id=workflow_steps["trace_extraction"].id,
        ),
        WellKnownFileType(
            name=WellKnownFileTypeEnum.NEUROPIL_MASK.value,
            workflow_step_id=workflow_steps["trace_extraction"].id,
        ),
        WellKnownFileType(
            name=WellKnownFileTypeEnum.TRACE_EXTRACTION_EXCLUSION_LABELS.value,
            workflow_step_id=workflow_steps["trace_extraction"].id,
        ),
        WellKnownFileType(
            name=WellKnownFileTypeEnum.DEMIXED_TRACES.value,
            workflow_step_id=workflow_steps["demix_traces"].id
        ),
        WellKnownFileType(
            name=WellKnownFileTypeEnum.NEUROPIL_CORRECTED_TRACES.value,
            workflow_step_id=workflow_steps["neuropil_correction"].id
        ),
        WellKnownFileType(
            name=WellKnownFileTypeEnum.DFF_TRACES.value,
            workflow_step_id=workflow_steps["dff_calculation"].id
        )
    ]
    for wkft in well_known_file_types:
        session.add(wkft)


def _create_decrosstalk_well_known_file_types(
    session, workflow_steps: Dict[str, WorkflowStep]
):
    well_known_file_types = [
        WellKnownFileType(
            name=WellKnownFileTypeEnum.DECROSSTALK_FLAGS.value,
            workflow_step_id=workflow_steps['decrosstalk'].id
        )
    ]
    for wkft in well_known_file_types:
        session.add(wkft)


<<<<<<< HEAD
=======
def _create_demix_traces_well_known_file_types(
    session, workflow_steps: Dict[str, WorkflowStep]
):
    well_known_file_types = [
        WellKnownFileType(
            name=WellKnownFileTypeEnum.DEMIXED_TRACES.value,
            workflow_step_id=workflow_steps["demix_traces"].id
        )
    ]
    for wkft in well_known_file_types:
        session.add(wkft)


def _create_dff_well_known_file_types(
    session, workflow_steps: Dict[str, WorkflowStep]
):
    well_known_file_types = [
        WellKnownFileType(
            name=WellKnownFileTypeEnum.DFF_TRACES.value,
            workflow_step_id=workflow_steps["dff"].id
        )
    ]
    for wkft in well_known_file_types:
        session.add(wkft)


def _create_event_detection_well_known_file_types(
    session, workflow_steps: Dict[str, WorkflowStep]
):
    well_known_file_types = [
        WellKnownFileType(
            name=WellKnownFileTypeEnum.EVENTS.value,
            workflow_step_id=workflow_steps["event_detection"].id
        )
    ]
    for wkft in well_known_file_types:
        session.add(wkft)


>>>>>>> da106067
def _add_roi_classifier_training_run(
    session: Session,
    mlflow_parent_run_name: str,
    trained_model_dest: OutputFile,
    logger,
):
    """Manually adds roi classifier training run

    Parameters
    ----------
    mlflow_parent_run_name
        MLFlow parent run name for the training run
    trained_model_dest
        Where to save trained model
    logger
        Logger
    """
    logger.info(
        f"Downloading trained roi classifier model to "
        f"{trained_model_dest.path}"
    )
    download_trained_model(
        mlflow_run_name=mlflow_parent_run_name, model_dest=trained_model_dest
    )
    save_job_run_to_db(
        workflow_name=WorkflowNameEnum.ROI_CLASSIFIER_TRAINING,
        workflow_step_name=WorkflowStepEnum.ROI_CLASSIFICATION_TRAINING,
        start=datetime.datetime.now(),
        end=datetime.datetime.now(),
        module_outputs=[trained_model_dest],
        sqlalchemy_session=session,
        storage_directory=trained_model_dest.path.parent,
        log_path="",
        validate_files_exist=True,
        additional_steps=(
            roi_classification.TrainingModule.save_trained_model_to_db
        ),
        additional_steps_kwargs={
            "mlflow_parent_run_name": mlflow_parent_run_name
        },
    )


def _populate_db(
    engine,
    logger,
    add_roi_classifier_training_run: bool = False,
    mlflow_parent_run_name: Optional[str] = None,
    trained_model_dest: Optional[OutputFile] = None,
):
    """Populates tables

    Parameters
    ----------
    engine:
        Sqlalchemy engine
    logger:
        Logger
    add_roi_classifier_training_run
        Whether to add roi classifier training run (needed for development)
    mlflow_parent_run_name
        MLFlow parent run name for the training run. Only needed if
        `add_roi_classifier_training_run`
    trained_model_dest
        Where to save trained model. Only needed if
        `add_roi_classifier_training_run`

    """
    if add_roi_classifier_training_run:
        if mlflow_parent_run_name is None:
            raise ValueError(
                "Specify mlflow_parent_run_name if "
                "add_roi_classifier_training_run"
            )
        if trained_model_dest is None:
            raise ValueError(
                "Specify trained_model_dest if "
                "add_roi_classifier_training_run"
            )
    with Session(engine) as session:
        workflows = _create_workflows(session=session)

        # 1. create ophys processing workflow steps and well known file types
        ophys_processing_workflow_steps = (
            _create_workflow_steps_for_ophys_processing(
                session=session,
                workflow=workflows[WorkflowNameEnum.OPHYS_PROCESSING],
            )
        )
        _create_well_known_file_types_for_ophys_processing(
            session=session, workflow_steps=ophys_processing_workflow_steps
        )

        # 2. create roi classifier training workflow steps and well known
        # file types
        roi_classifier_training_workflow_steps = (
            _create_workflow_steps_for_roi_classifier_training(
                session=session,
                workflow=workflows[WorkflowNameEnum.ROI_CLASSIFIER_TRAINING],
            )
        )
        _create_well_known_file_types_for_roi_classifier_training(
            session=session,
            workflow_steps=roi_classifier_training_workflow_steps,
        )

        if add_roi_classifier_training_run:
            _add_roi_classifier_training_run(
                session=session,
                mlflow_parent_run_name=mlflow_parent_run_name,
                trained_model_dest=trained_model_dest,
                logger=logger,
            )


class InitializeDBRunner(argschema.ArgSchemaParser):
    default_schema = InitializeDBSchema

    def run(self):
        engine = get_engine(db_conn=self.args["db_url"])
        create_db_and_tables(engine)
        if self.args["roi_classifier_args"] is None:
            roi_classifier_args = {}
        else:
            roi_classifier_args = self.args["roi_classifier_args"]

        _populate_db(
            engine,
            add_roi_classifier_training_run=(
                self.args["add_roi_classifier_training_run"]
            ),
            mlflow_parent_run_name=(
                roi_classifier_args.get("mlflow_parent_run_name")
            ),
            trained_model_dest=OutputFile(
                path=(
                    Path(roi_classifier_args.get("trained_model_dest"))
                    if roi_classifier_args
                    else None
                ),
                well_known_file_type=(
                    WellKnownFileTypeEnum.ROI_CLASSIFICATION_TRAINED_MODEL
                ),
            ),
            logger=self.logger,
        )
        return engine


if __name__ == "__main__":
    init_db = InitializeDBRunner()
    init_db.run()<|MERGE_RESOLUTION|>--- conflicted
+++ resolved
@@ -135,7 +135,6 @@
             name=WorkflowStepEnum.DEMIX_TRACES.value,
             workflow_id=workflow.id,
         ),
-<<<<<<< HEAD
         "neuropil_correction": WorkflowStep(
             name=WorkflowStepEnum.NEUROPIL_CORRECTION.value,
             workflow_id=workflow.id
@@ -147,15 +146,10 @@
         "decrosstalk": WorkflowStep(
             name=WorkflowStepEnum.DECROSSTALK.value,
             workflow_id=workflow.id
-=======
-        "dff": WorkflowStep(
-            name=WorkflowStepEnum.DFF.value,
-            workflow_id=workflow.id,
         ),
         "event_detection": WorkflowStep(
             name=WorkflowStepEnum.EVENT_DETECTION.value,
             workflow_id=workflow.id,
->>>>>>> da106067
         ),
         "nway_cell_matching": WorkflowStep(
             name=WorkflowStepEnum.NWAY_CELL_MATCHING.value,
@@ -372,19 +366,9 @@
     _create_decrosstalk_well_known_file_types(
         session=session, workflow_steps=workflow_steps
     )
-<<<<<<< HEAD
-=======
-    _create_demix_traces_well_known_file_types(
-        session=session, workflow_steps=workflow_steps
-    )
-    _create_dff_well_known_file_types(
-        session=session, workflow_steps=workflow_steps
-    )
     _create_event_detection_well_known_file_types(
         session=session, workflow_steps=workflow_steps
     )
->>>>>>> da106067
-
     _create_roi_classification_inference_well_known_file_types(
         session=session, workflow_steps=workflow_steps
     )
@@ -454,34 +438,6 @@
         session.add(wkft)
 
 
-<<<<<<< HEAD
-=======
-def _create_demix_traces_well_known_file_types(
-    session, workflow_steps: Dict[str, WorkflowStep]
-):
-    well_known_file_types = [
-        WellKnownFileType(
-            name=WellKnownFileTypeEnum.DEMIXED_TRACES.value,
-            workflow_step_id=workflow_steps["demix_traces"].id
-        )
-    ]
-    for wkft in well_known_file_types:
-        session.add(wkft)
-
-
-def _create_dff_well_known_file_types(
-    session, workflow_steps: Dict[str, WorkflowStep]
-):
-    well_known_file_types = [
-        WellKnownFileType(
-            name=WellKnownFileTypeEnum.DFF_TRACES.value,
-            workflow_step_id=workflow_steps["dff"].id
-        )
-    ]
-    for wkft in well_known_file_types:
-        session.add(wkft)
-
-
 def _create_event_detection_well_known_file_types(
     session, workflow_steps: Dict[str, WorkflowStep]
 ):
@@ -495,7 +451,6 @@
         session.add(wkft)
 
 
->>>>>>> da106067
 def _add_roi_classifier_training_run(
     session: Session,
     mlflow_parent_run_name: str,
