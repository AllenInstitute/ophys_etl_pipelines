--- conflicted
+++ resolved
@@ -207,11 +207,8 @@
 
 class AppConfig(ImmutableBaseModel):
     """Workflow config"""
-<<<<<<< HEAD
-
-=======
+
     airflow_rest_api_credentials: _AirflowRESTAPIConfig
->>>>>>> fc9992e5
     is_debug: bool = Field(
         default=False,
         description="If True, will not actually run the modules, but "
