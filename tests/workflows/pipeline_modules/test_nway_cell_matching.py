--- conflicted
+++ resolved
@@ -108,10 +108,7 @@
                                              specimen=Specimen(id='1')),
                         specimen=Specimen(id='1'),
                         storage_directory=Path('foo'),
-<<<<<<< HEAD
-=======
                         full_genotype="abcd",
->>>>>>> da106067
                         equipment_name='MESO.1'
                     )
                     with patch('ophys_etl.workflows.ophys_experiment.engine',
@@ -151,10 +148,7 @@
                 session=OphysSession(id='1', specimen=Specimen(id='1')),
                 specimen=Specimen(id='1'),
                 storage_directory=Path('foo'),
-<<<<<<< HEAD
-=======
                 full_genotype="Vip-IRES-Cre/wt;Ai148(TIT2L-GC6f-ICL-tTA2)/wt",
->>>>>>> da106067
                 equipment_name='MESO.1'
             )
 
