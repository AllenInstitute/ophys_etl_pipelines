from types import ModuleType
from typing import Dict, List

from ophys_etl.modules.roi_cell_classifier import compute_classifier_artifacts
from ophys_etl.workflows.app_config.app_config import app_config
from ophys_etl.workflows.ophys_experiment import OphysExperiment
from ophys_etl.workflows.output_file import OutputFile
from ophys_etl.workflows.pipeline_module import PipelineModule
from ophys_etl.workflows.well_known_file_types import WellKnownFileTypeEnum
from ophys_etl.workflows.workflow_steps import WorkflowStepEnum


class GenerateThumbnailsModule(PipelineModule):
    """Generates thumbnail images"""

    def __init__(
        self,
        ophys_experiment: OphysExperiment,
        prevent_file_overwrites: bool = True,
        **kwargs
    ):
        super().__init__(
            ophys_experiment=ophys_experiment,
            prevent_file_overwrites=prevent_file_overwrites,
            **kwargs
        )

        denoised_ophys_movie_file: OutputFile = kwargs[
            "denoised_ophys_movie_file"
        ]
        rois_file: OutputFile = kwargs["rois_file"]
        correlation_projection_graph_file: OutputFile = kwargs[
            "correlation_projection_graph_file"
        ]
        is_training: bool = kwargs["is_training"]

        self._denoised_ophys_movie_file = str(denoised_ophys_movie_file.path)
        self._rois_file = str(rois_file.path)
        self._correlation_graph_file = \
            str(correlation_projection_graph_file.path)
        self._is_training = is_training

    @property
    def queue_name(self) -> WorkflowStepEnum:
        return WorkflowStepEnum.ROI_CLASSIFICATION_GENERATE_THUMBNAILS

    @property
    def inputs(self) -> Dict:
        d = {
            "experiment_id": self._ophys_experiment.id,
            "video_path": self._denoised_ophys_movie_file,
            "roi_path": self._rois_file,
            "graph_path": self._correlation_graph_file,
            "channels": (
                app_config.pipeline_steps.roi_classification.input_channels
            ),
<<<<<<< HEAD
            "out_dir": self.output_path / "thumbnails",
=======
            "thumbnails_out_dir": self.output_path / "thumbnails",
            "roi_meta_out_dir": self.output_path / 'roi_meta',
>>>>>>> da106067
            "is_training": self._is_training
        }
        if self._is_training:
            d[
                "cell_labeling_app_host"
            ] = app_config.pipeline_steps.roi_classification
        return d

    @property
    def outputs(self) -> List[OutputFile]:
        return [
            OutputFile(
                well_known_file_type=(
                    WellKnownFileTypeEnum.ROI_CLASSIFICATION_THUMBNAIL_IMAGES
                ),
<<<<<<< HEAD
                path=self.output_path / "thumbnails"
=======
                path=self.inputs["thumbnails_out_dir"],
>>>>>>> da106067
            )
        ]

    @property
    def executable(self) -> ModuleType:
        return compute_classifier_artifacts<|MERGE_RESOLUTION|>--- conflicted
+++ resolved
@@ -54,12 +54,9 @@
             "channels": (
                 app_config.pipeline_steps.roi_classification.input_channels
             ),
-<<<<<<< HEAD
             "out_dir": self.output_path / "thumbnails",
-=======
             "thumbnails_out_dir": self.output_path / "thumbnails",
             "roi_meta_out_dir": self.output_path / 'roi_meta',
->>>>>>> da106067
             "is_training": self._is_training
         }
         if self._is_training:
@@ -75,11 +72,7 @@
                 well_known_file_type=(
                     WellKnownFileTypeEnum.ROI_CLASSIFICATION_THUMBNAIL_IMAGES
                 ),
-<<<<<<< HEAD
                 path=self.output_path / "thumbnails"
-=======
-                path=self.inputs["thumbnails_out_dir"],
->>>>>>> da106067
             )
         ]
 
