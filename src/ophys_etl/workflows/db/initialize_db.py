--- conflicted
+++ resolved
@@ -131,17 +131,14 @@
             name=WorkflowStepEnum.TRACE_EXTRACTION.value,
             workflow_id=workflow.id,
         ),
-<<<<<<< HEAD
         "decrosstalk": WorkflowStep(
             name=WorkflowStepEnum.DECROSSTALK.value,
             workflow_id=workflow.id
-        )
-=======
+        ),
         "demix_traces": WorkflowStep(
             name=WorkflowStepEnum.DEMIX_TRACES.value,
             workflow_id=workflow.id,
         ),
->>>>>>> 891edba4
     }
     for workflow_step in workflow_steps.values():
         session.add(workflow_step)
@@ -336,11 +333,11 @@
     _create_trace_extraction_well_known_file_types(
         session=session, workflow_steps=workflow_steps
     )
-<<<<<<< HEAD
     _create_decrosstalk_well_known_file_types(
-=======
+        session=session, workflow_steps=workflow_steps
+    )
+
     _create_demix_traces_well_known_file_types(
->>>>>>> 891edba4
         session=session, workflow_steps=workflow_steps
     )
     _create_roi_classification_inference_well_known_file_types(
@@ -384,24 +381,27 @@
         session.add(wkft)
 
 
-<<<<<<< HEAD
 def _create_decrosstalk_well_known_file_types(
-=======
-def _create_demix_traces_well_known_file_types(
->>>>>>> 891edba4
-    session, workflow_steps: Dict[str, WorkflowStep]
-):
-    well_known_file_types = [
-        WellKnownFileType(
-<<<<<<< HEAD
+    session, workflow_steps: Dict[str, WorkflowStep]
+):
+    well_known_file_types = [
+        WellKnownFileType(
             name=WellKnownFileTypeEnum.DECROSSTALK_FLAGS.value,
             workflow_step_id=workflow_steps['decrosstalk'].id
         )
-=======
+    ]
+    for wkft in well_known_file_types:
+        session.add(wkft)
+
+
+def _create_demix_traces_well_known_file_types(
+    session, workflow_steps: Dict[str, WorkflowStep]
+):
+    well_known_file_types = [
+        WellKnownFileType(
             name=WellKnownFileTypeEnum.DEMIXED_TRACES.value,
-            workflow_step_id=workflow_steps["demix_traces"].id,
-        ),
->>>>>>> 891edba4
+            workflow_step_id=workflow_steps["demix_traces"].id
+        )
     ]
     for wkft in well_known_file_types:
         session.add(wkft)
