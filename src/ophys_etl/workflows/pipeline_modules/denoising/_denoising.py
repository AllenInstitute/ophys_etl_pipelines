from abc import ABC

from ophys_etl.workflows.ophys_experiment import OphysExperiment
from ophys_etl.workflows.output_file import OutputFile
from ophys_etl.workflows.pipeline_module import PipelineModule


class _DenoisingModule(PipelineModule, ABC):
    """Denoising Module. Abstract base class for denoising modules"""

    def __init__(
        self,
        ophys_experiment: OphysExperiment,
        prevent_file_overwrites: bool = True,
        docker_tag: str = "main",
        **kwargs
    ):

        motion_corrected_ophys_movie: OutputFile = kwargs[
            "motion_corrected_ophys_movie_file"
        ]
        self._motion_corrected_path = str(motion_corrected_ophys_movie.path)

<<<<<<< HEAD
        super().__init__(
            ophys_experiment=ophys_experiment,
            prevent_file_overwrites=prevent_file_overwrites,
            docker_tag=docker_tag,
        )
=======
    @property
    def python_interpreter_path(self) -> str:
        return '/usr/bin/python3'
>>>>>>> 7546bfc5
<|MERGE_RESOLUTION|>--- conflicted
+++ resolved
@@ -21,14 +21,12 @@
         ]
         self._motion_corrected_path = str(motion_corrected_ophys_movie.path)
 
-<<<<<<< HEAD
         super().__init__(
             ophys_experiment=ophys_experiment,
             prevent_file_overwrites=prevent_file_overwrites,
             docker_tag=docker_tag,
         )
-=======
+ 
     @property
     def python_interpreter_path(self) -> str:
         return '/usr/bin/python3'
->>>>>>> 7546bfc5
